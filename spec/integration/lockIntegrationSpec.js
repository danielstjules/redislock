/* global describe, beforeEach, afterEach, it */

'use strict';

/**
 * The following tests are designed to run against a live redis-server instance.
 */

var expect    = require('expect.js');
var Redis     = require('ioredis');
var client    = new Redis();
var redislock = require('../../lib/redislock');

var LockAcquisitionError = redislock.LockAcquisitionError;
var LockReleaseError     = redislock.LockReleaseError;
var LockExtendError      = redislock.LockExtendError;
<<<<<<< HEAD
=======

Promise.promisifyAll(client);
>>>>>>> e52a7938

describe('lock', function() {
  var lock;
  var key = 'integration:test';

  beforeEach(function() {
    lock = redislock.createLock(client);
  });

  afterEach(function(done) {
    client.del(key, done);
  });

  it('can be used multiple times', function() {
    return lock.acquire(key).then(function() {
      return lock.release();
    }).then(function() {
      return lock.acquire(key);
<<<<<<< HEAD
    })
    .then(function() {
      return client.get(key);
    })
    .then(function(res) {
=======
    }).then(function() {
      return client.getAsync(key);
    }).then(function(res) {
>>>>>>> e52a7938
      expect(res).to.be(lock._id);
    });
  });

  describe('acquire', function() {
<<<<<<< HEAD
    it('sets the key if not held by another lock', function(done) {
      lock.acquire(key)
      .then(function() {
        return client.get(key);
      })
      .then(function(res) {
=======
    it('sets the key if not held by another lock', function() {
      return lock.acquire(key).then(function() {
        return client.getAsync(key);
      }).then(function(res) {
>>>>>>> e52a7938
        expect(res).to.be(lock._id);
        expect(lock._locked).to.be(true);
        expect(lock._key).to.be(key);
      });
    });

    it('throws an error if the key is already in use', function(done) {
      var lock2 = redislock.createLock(client);

      lock.acquire(key).then(function() {
        return lock2.acquire(key);
      }).catch(function(err) {
        expect(err).to.be.an(LockAcquisitionError);
        expect(err.message).to.be('Could not acquire lock on "integration:test"');
        expect(lock2._locked).to.be(false);
        expect(lock2._key).to.be(null);
        done();
      });
    });
  });

  describe('extend', function () {
    it('extends the lock if it has not expired', function() {
      return lock.acquire(key)
      .then(function() {
        return client.pttl(key);
      })
      .then(function(ttl) {
        expect(ttl).to.be.within(9900, 10000);
        return lock.extend(30000);
      })
      .then(function() {
        return client.pttl(key);
      })
      .then(function(ttl) {
        expect(ttl).to.be.within(29900, 30000);
      });
    });

    it('throw an error if the key no longer belongs to the lock', function() {
      return lock.acquire(key)
      .then(function() {
        return client.set(key, 'mismatch');
      })
      .then(function() {
        return lock.extend();
      })
      .catch(function(err) {
        expect(err).to.be.an(LockExtendError);
        expect(err.message).to.be('Lock on "integration:test" had expired');
        expect(lock._locked).to.be(false);
        expect(lock._key).to.be(null);
      });
    });
  });

  describe('release', function() {
    it('deletes the key if held by the current lock', function() {
      return lock.acquire(key).then(function() {
        return lock.release();
<<<<<<< HEAD
      })
      .then(function() {
        return client.get(key);
      })
      .then(function(res) {
=======
      }).then(function() {
        return client.getAsync(key);
      }).then(function(res) {
>>>>>>> e52a7938
        expect(res).to.be(null);
        expect(lock._locked).to.be(false);
        expect(lock._key).to.be(null);
      });
    });

    it('throws an error if the key no longer belongs to the lock', function(done) {
<<<<<<< HEAD
      lock.acquire(key)
      .then(function() {
        return client.set(key, 'mismatch');
      })
      .then(function() {
=======
      lock.acquire(key).then(function() {
        return client.setAsync(key, 'mismatch');
      }).then(function() {
>>>>>>> e52a7938
        return lock.release();
      }).catch(function(err) {
        expect(err).to.be.an(LockReleaseError);
        expect(err.message).to.be('Lock on "integration:test" had expired');
        expect(lock._locked).to.be(false);
        expect(lock._key).to.be(null);
        done();
      });
    });
  });

  describe('extend', function() {
    it('extends the key ttl if held by the current lock', function() {
      return lock.acquire(key).then(function() {
        return lock.extend(10000);
      }).then(function() {
        return client.pttlAsync(key);
      }).then(function(ttl) {
        // Compensate for delay
        expect(ttl).to.be.within(9000, 10000);
        return client.getAsync(key);
      }).then(function(res) {
        expect(res).to.be(lock._id);
        expect(lock._locked).to.be(true);
        expect(lock._key).to.be(key);
      });
    });

    it('throws an error if the key no longer belongs to the lock', function(done) {
      lock.acquire(key).then(function() {
        return client.setAsync(key, 'mismatch');
      }).then(function() {
        return lock.extend(10000);
      }).catch(function(err) {
        expect(err).to.be.an(LockExtendError);
        expect(err.message).to.be('Lock on "integration:test" had expired');
        expect(lock._locked).to.be(false);
        expect(lock._key).to.be(null);
        done();
      });
    });
  });
});<|MERGE_RESOLUTION|>--- conflicted
+++ resolved
@@ -1,119 +1,97 @@
 /* global describe, beforeEach, afterEach, it */
-
-'use strict';
 
 /**
  * The following tests are designed to run against a live redis-server instance.
  */
 
-var expect    = require('expect.js');
-var Redis     = require('ioredis');
-var client    = new Redis();
-var redislock = require('../../lib/redislock');
+const expect = require('expect.js');
+const Redis = require('ioredis');
+const client = new Redis();
+const redislock = require('../../lib/redislock');
 
-var LockAcquisitionError = redislock.LockAcquisitionError;
-var LockReleaseError     = redislock.LockReleaseError;
-var LockExtendError      = redislock.LockExtendError;
-<<<<<<< HEAD
-=======
+const LockAcquisitionError = redislock.LockAcquisitionError;
+const LockReleaseError = redislock.LockReleaseError;
+const LockExtendError = redislock.LockExtendError;
 
-Promise.promisifyAll(client);
->>>>>>> e52a7938
+describe('lock', () => {
+  const key = 'integration:test';
+  let lock;
 
-describe('lock', function() {
-  var lock;
-  var key = 'integration:test';
-
-  beforeEach(function() {
+  beforeEach(() => {
     lock = redislock.createLock(client);
   });
 
-  afterEach(function(done) {
+  afterEach(done => {
     client.del(key, done);
   });
 
-  it('can be used multiple times', function() {
-    return lock.acquire(key).then(function() {
+  it('can be used multiple times', () => {
+    return lock.acquire(key).then(() => {
       return lock.release();
-    }).then(function() {
+    }).then(() => {
       return lock.acquire(key);
-<<<<<<< HEAD
     })
-    .then(function() {
+    .then(() => {
       return client.get(key);
     })
-    .then(function(res) {
-=======
-    }).then(function() {
-      return client.getAsync(key);
-    }).then(function(res) {
->>>>>>> e52a7938
+    .then(res => {
       expect(res).to.be(lock._id);
     });
   });
 
-  describe('acquire', function() {
-<<<<<<< HEAD
-    it('sets the key if not held by another lock', function(done) {
-      lock.acquire(key)
-      .then(function() {
-        return client.get(key);
-      })
-      .then(function(res) {
-=======
-    it('sets the key if not held by another lock', function() {
-      return lock.acquire(key).then(function() {
-        return client.getAsync(key);
-      }).then(function(res) {
->>>>>>> e52a7938
-        expect(res).to.be(lock._id);
-        expect(lock._locked).to.be(true);
-        expect(lock._key).to.be(key);
-      });
+  describe('acquire', () => {
+    it('sets the key if not held by another lock', () => {
+      return lock
+        .acquire(key)
+        .then(() => client.get(key))
+        .then(res => {
+          expect(res).to.be(lock._id);
+          expect(lock._locked).to.be(true);
+          expect(lock._key).to.be(key);
+        });
     });
 
-    it('throws an error if the key is already in use', function(done) {
-      var lock2 = redislock.createLock(client);
+    it('throws an error if the key is already in use', () => {
+      const lock2 = redislock.createLock(client);
 
-      lock.acquire(key).then(function() {
+      return lock.acquire(key).then(() => {
         return lock2.acquire(key);
-      }).catch(function(err) {
+      }).catch(err => {
         expect(err).to.be.an(LockAcquisitionError);
         expect(err.message).to.be('Could not acquire lock on "integration:test"');
         expect(lock2._locked).to.be(false);
         expect(lock2._key).to.be(null);
-        done();
       });
     });
   });
 
-  describe('extend', function () {
-    it('extends the lock if it has not expired', function() {
+  describe('extend', () => {
+    it('extends the lock if it has not expired', () => {
       return lock.acquire(key)
-      .then(function() {
+      .then(() => {
         return client.pttl(key);
       })
-      .then(function(ttl) {
+      .then(ttl => {
         expect(ttl).to.be.within(9900, 10000);
         return lock.extend(30000);
       })
-      .then(function() {
+      .then(() => {
         return client.pttl(key);
       })
-      .then(function(ttl) {
+      .then(ttl => {
         expect(ttl).to.be.within(29900, 30000);
       });
     });
 
-    it('throw an error if the key no longer belongs to the lock', function() {
+    it('throw an error if the key no longer belongs to the lock', () => {
       return lock.acquire(key)
-      .then(function() {
+      .then(() => {
         return client.set(key, 'mismatch');
       })
-      .then(function() {
+      .then(() => {
         return lock.extend();
       })
-      .catch(function(err) {
+      .catch(err => {
         expect(err).to.be.an(LockExtendError);
         expect(err.message).to.be('Lock on "integration:test" had expired');
         expect(lock._locked).to.be(false);
@@ -122,78 +100,64 @@
     });
   });
 
-  describe('release', function() {
-    it('deletes the key if held by the current lock', function() {
-      return lock.acquire(key).then(function() {
+  describe('release', () => {
+    it('deletes the key if held by the current lock', () => {
+      return lock.acquire(key).then(() => {
         return lock.release();
-<<<<<<< HEAD
       })
-      .then(function() {
+      .then(() => {
         return client.get(key);
       })
-      .then(function(res) {
-=======
-      }).then(function() {
-        return client.getAsync(key);
-      }).then(function(res) {
->>>>>>> e52a7938
+      .then(res => {
         expect(res).to.be(null);
         expect(lock._locked).to.be(false);
         expect(lock._key).to.be(null);
       });
     });
 
-    it('throws an error if the key no longer belongs to the lock', function(done) {
-<<<<<<< HEAD
-      lock.acquire(key)
-      .then(function() {
+    it('throws an error if the key no longer belongs to the lock', () => {
+      return lock.acquire(key)
+      .then(() => {
         return client.set(key, 'mismatch');
       })
-      .then(function() {
-=======
-      lock.acquire(key).then(function() {
-        return client.setAsync(key, 'mismatch');
-      }).then(function() {
->>>>>>> e52a7938
+      .then(() => {
         return lock.release();
-      }).catch(function(err) {
+      }).catch(err => {
         expect(err).to.be.an(LockReleaseError);
         expect(err.message).to.be('Lock on "integration:test" had expired');
         expect(lock._locked).to.be(false);
         expect(lock._key).to.be(null);
-        done();
       });
     });
   });
 
-  describe('extend', function() {
-    it('extends the key ttl if held by the current lock', function() {
-      return lock.acquire(key).then(function() {
+  describe('extend', () => {
+    it('extends the key ttl if held by the current lock', () => {
+      return lock.acquire(key).then(() => {
         return lock.extend(10000);
-      }).then(function() {
-        return client.pttlAsync(key);
-      }).then(function(ttl) {
+      }).then(() => {
+        return client.pttl(key);
+      }).then(ttl => {
         // Compensate for delay
         expect(ttl).to.be.within(9000, 10000);
-        return client.getAsync(key);
-      }).then(function(res) {
+        return client.get(key);
+      }).then(res => {
         expect(res).to.be(lock._id);
         expect(lock._locked).to.be(true);
         expect(lock._key).to.be(key);
       });
     });
 
-    it('throws an error if the key no longer belongs to the lock', function(done) {
-      lock.acquire(key).then(function() {
-        return client.setAsync(key, 'mismatch');
-      }).then(function() {
+    it('throws an error if the key no longer belongs to the lock', () => {
+      lock.acquire(key).then(() => {
+        return client.set(key, 'mismatch');
+      }).then(() => {
         return lock.extend(10000);
-      }).catch(function(err) {
+      }).catch(err => {
         expect(err).to.be.an(LockExtendError);
         expect(err.message).to.be('Lock on "integration:test" had expired');
         expect(lock._locked).to.be(false);
         expect(lock._key).to.be(null);
-        done();
       });
     });
   });
